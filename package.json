{
  "name": "@humanwhocodes/crosspost",
  "version": "0.16.0",
  "description": "A utility to post across multiple social networks.",
  "type": "module",
  "main": "dist/index.js",
  "module": "dist/index.js",
  "types": "dist/index.d.ts",
  "bin": {
    "crosspost": "dist/bin.js"
  },
  "exports": {
    "import": {
      "types": "./dist/index.d.ts",
      "default": "./dist/index.js"
    }
  },
  "files": [
    "dist"
  ],
  "engines": {
    "node": ">=18.18"
  },
  "publishConfig": {
    "access": "public"
  },
  "gitHooks": {
    "pre-commit": "lint-staged"
  },
  "lint-staged": {
    "*.js": [
      "eslint --fix",
      "prettier --write"
    ],
    "!(*.js)": [
      "prettier --write --ignore-unknown"
    ]
  },
  "funding": {
    "type": "github",
    "url": "https://github.com/sponsors/nzakas"
  },
  "scripts": {
    "build": "tsc",
    "lint": "eslint src/ tests/",
    "fmt": "prettier --write .",
    "prepublishOnly": "npm run build",
    "pretest": "npm run build",
    "test:unit": "mocha tests/**/*.{js,mjs} --exit --forbid-only",
    "test:build": "node tests/pkg.test.mjs",
    "test:jsr": "npx jsr@latest publish --dry-run",
    "test:attw": "attw --pack --profile esm-only",
    "test": "npm run test:unit && npm run test:build && npm run test:attw",
    "mcp:inspect": "npm run build && cross-env CROSSPOST_DOTENV=1 npx @modelcontextprotocol/inspector node dist/bin.js --mcp"
  },
  "repository": {
    "type": "git",
    "url": "git+https://github.com/humanwhocodes/crosspost.git"
  },
  "keywords": [
    "nodejs",
    "twitter",
    "bluesky",
    "mastodon",
    "discord",
    "linkedin",
    "nostr",
    "social",
    "social media",
    "social networks",
    "crosspost",
    "devto"
  ],
  "author": "Nicholas C. Zaks",
  "license": "Apache-2.0",
  "devDependencies": {
    "@arethetypeswrong/cli": "^0.17.4",
    "@eslint/js": "^9.0.0",
    "@tsconfig/node16": "^16.1.1",
    "@types/mocha": "^10.0.3",
<<<<<<< HEAD
    "@types/node": "^22.16.3",
    "@types/ws": "^8.5.13",
=======
    "@types/node": "^22.17.1",
>>>>>>> a327f3a4
    "chai": "^5.1.2",
    "cross-env": "^7.0.3",
    "eslint": "^9.0.0",
    "lint-staged": "15.4.3",
    "mentoss": "^0.9.2",
    "mocha": "^11.0.0",
    "nock": "^13.5.5",
    "prettier": "^3.3.3",
    "sinon": "^19.0.2",
    "typescript": "^5.6.3",
    "yorkie": "2.0.0"
  },
  "dependencies": {
    "@humanwhocodes/env": "^4.0.0",
    "@modelcontextprotocol/sdk": "^1.8.0",
    "@noble/curves": "^1.9.6",
    "@noble/secp256k1": "^2.3.0",
    "bech32": "^2.0.0",
    "dotenv": "^16.4.5",
    "tlds": "^1.255.0",
    "twitter-api-v2": "^1.20.2",
    "ws": "^8.17.0",
    "zod": "^3.24.2"
  }
}<|MERGE_RESOLUTION|>--- conflicted
+++ resolved
@@ -78,12 +78,8 @@
     "@eslint/js": "^9.0.0",
     "@tsconfig/node16": "^16.1.1",
     "@types/mocha": "^10.0.3",
-<<<<<<< HEAD
-    "@types/node": "^22.16.3",
+    "@types/node": "^22.17.1",
     "@types/ws": "^8.5.13",
-=======
-    "@types/node": "^22.17.1",
->>>>>>> a327f3a4
     "chai": "^5.1.2",
     "cross-env": "^7.0.3",
     "eslint": "^9.0.0",
